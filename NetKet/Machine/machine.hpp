// Copyright 2018 The Simons Foundation, Inc. - All Rights Reserved.
//
// Licensed under the Apache License, Version 2.0 (the "License");
// you may not use this file except in compliance with the License.
// You may obtain a copy of the License at
//
//    http://www.apache.org/licenses/LICENSE-2.0
//
// Unless required by applicable law or agreed to in writing, software
// distributed under the License is distributed on an "AS IS" BASIS,
// WITHOUT WARRANTIES OR CONDITIONS OF ANY KIND, either express or implied.
// See the License for the specific language governing permissions and
// limitations under the License.

#ifndef NETKET_MACHINE_HPP
#define NETKET_MACHINE_HPP

#include <fstream>
#include <memory>

#include "abstract_machine.hpp"
<<<<<<< HEAD
#include "ffnn.hpp"
=======
#include "jastrow.hpp"
#include "jastrow_symm.hpp"
>>>>>>> c6c89bde
#include "rbm_multival.hpp"
#include "rbm_spin.hpp"
#include "rbm_spin_symm.hpp"

namespace netket {

template <class T>
class Machine : public AbstractMachine<T> {
  using Ptype = std::unique_ptr<AbstractMachine<T>>;

  Ptype m_;

  const Hilbert &hilbert_;

 public:
  using VectorType = typename AbstractMachine<T>::VectorType;
  using MatrixType = typename AbstractMachine<T>::MatrixType;
  using StateType = typename AbstractMachine<T>::StateType;
  using LookupType = typename AbstractMachine<T>::LookupType;

  explicit Machine(const Hilbert &hilbert, const json &pars)
      : hilbert_(hilbert) {
    Init(hilbert_, pars);
    InitParameters(pars);
  }

  explicit Machine(const Hamiltonian &hamiltonian, const json &pars)
      : hilbert_(hamiltonian.GetHilbert()) {
    Init(hilbert_, pars);
    InitParameters(pars);
  }

  explicit Machine(const Graph &graph, const Hilbert &hilbert, const json &pars)
      : hilbert_(hilbert) {
    Init(hilbert_, pars);
    Init(graph, hilbert, pars);
    InitParameters(pars);
  }

  explicit Machine(const Graph &graph, const Hamiltonian &hamiltonian,
                   const json &pars)
      : hilbert_(hamiltonian.GetHilbert()) {
    Init(hilbert_, pars);
    Init(graph, hilbert_, pars);
    InitParameters(pars);
  }

  void Init(const Hilbert &hilbert, const json &pars) {
    CheckInput(pars);
    if (pars["Machine"]["Name"] == "RbmSpin") {
      m_ = Ptype(new RbmSpin<T>(hilbert, pars));
    } else if (pars["Machine"]["Name"] == "RbmMultival") {
      m_ = Ptype(new RbmMultival<T>(hilbert, pars));
    } else if (pars["Machine"]["Name"] == "Jastrow") {
      m_ = Ptype(new Jastrow<T>(hilbert, pars));
    }
  }

  void Init(const Graph &graph, const Hilbert &hilbert, const json &pars) {
    CheckInput(pars);
    if (pars["Machine"]["Name"] == "RbmSpinSymm") {
      m_ = Ptype(new RbmSpinSymm<T>(graph, hilbert, pars));
<<<<<<< HEAD
    } else if (pars["Machine"]["Name"] == "FFNN") {
      m_ = Ptype(new FFNN<T>(graph, hilbert, pars));
=======
    } else if (pars["Machine"]["Name"] == "JastrowSymm") {
      m_ = Ptype(new JastrowSymm<T>(graph, hilbert, pars));
>>>>>>> c6c89bde
    }
  }

  void InitParameters(const json &pars) {
    if (FieldOrDefaultVal(pars["Machine"], "InitRandom", true)) {
      double sigma_rand = FieldOrDefaultVal(pars["Machine"], "SigmaRand", 0.1);
      m_->InitRandomPars(1232, sigma_rand);

      InfoMessage() << "Machine initialized with random parameters"
                    << std::endl;
    }

    if (FieldExists(pars["Machine"], "InitFile")) {
      std::string filename = pars["Machine"]["InitFile"];

      std::ifstream ifs(filename);

      if (ifs.is_open()) {
        json jmachine;
        ifs >> jmachine;
        m_->from_json(jmachine);
      } else {
        std::stringstream s;
        s << "Error opening file: " << filename;
        throw InvalidInputError(s.str());
      }

      InfoMessage() << "Machine initialized from file: " << filename
                    << std::endl;
    }
  }

  void CheckInput(const json &pars) {
    CheckFieldExists(pars, "Machine");
    const std::string name = FieldVal(pars["Machine"], "Name", "Machine");

    std::set<std::string> machines = {"RbmSpin", "RbmSpinSymm", "RbmMultival",
<<<<<<< HEAD
                                      "FFNN", "URbm"};
=======
                                      "Jastrow", "JastrowSymm"};
>>>>>>> c6c89bde

    if (machines.count(name) == 0) {
      std::stringstream s;
      s << "Unknown Machine: " << name;
      throw InvalidInputError(s.str());
    }
  }

  // returns the number of variational parameters
  int Npar() const override { return m_->Npar(); }

  int Nvisible() const override { return m_->Nvisible(); }

  // Initializes Lookup tables
  void InitLookup(const Eigen::VectorXd &v, LookupType &lt) override {
    return m_->InitLookup(v, lt);
  }

  // Updates Lookup tables
  void UpdateLookup(const Eigen::VectorXd &v, const std::vector<int> &tochange,
                    const std::vector<double> &newconf,
                    LookupType &lt) override {
    return m_->UpdateLookup(v, tochange, newconf, lt);
  }

  VectorType DerLog(const Eigen::VectorXd &v) override { return m_->DerLog(v); }

  VectorType GetParameters() override { return m_->GetParameters(); }

  void SetParameters(const VectorType &pars) override {
    return m_->SetParameters(pars);
  }

  // Value of the logarithm of the wave-function
  T LogVal(const Eigen::VectorXd &v) override { return m_->LogVal(v); }

  // Value of the logarithm of the wave-function
  // using pre-computed look-up tables for efficiency
  T LogVal(const Eigen::VectorXd &v, const LookupType &lt) override {
    return m_->LogVal(v, lt);
  }

  // Difference between logarithms of values, when one or more visible variables
  // are being flipped
  VectorType LogValDiff(
      const Eigen::VectorXd &v, const std::vector<std::vector<int>> &toflip,
      const std::vector<std::vector<double>> &newconf) override {
    return m_->LogValDiff(v, toflip, newconf);
  }

  // Difference between logarithms of values, when one or more visible variables
  // are being flipped Version using pre-computed look-up tables for efficiency
  // on a small number of spin flips
  T LogValDiff(const Eigen::VectorXd &v, const std::vector<int> &toflip,
               const std::vector<double> &newconf,
               const LookupType &lt) override {
    return m_->LogValDiff(v, toflip, newconf, lt);
  }

  void InitRandomPars(int seed, double sigma) override {
    return m_->InitRandomPars(seed, sigma);
  }

  const Hilbert &GetHilbert() const { return hilbert_; }

  void to_json(json &j) const override { m_->to_json(j); }

  void from_json(const json &j) override { m_->from_json(j); }
};
}  // namespace netket
#endif<|MERGE_RESOLUTION|>--- conflicted
+++ resolved
@@ -19,12 +19,9 @@
 #include <memory>
 
 #include "abstract_machine.hpp"
-<<<<<<< HEAD
 #include "ffnn.hpp"
-=======
 #include "jastrow.hpp"
 #include "jastrow_symm.hpp"
->>>>>>> c6c89bde
 #include "rbm_multival.hpp"
 #include "rbm_spin.hpp"
 #include "rbm_spin_symm.hpp"
@@ -87,13 +84,10 @@
     CheckInput(pars);
     if (pars["Machine"]["Name"] == "RbmSpinSymm") {
       m_ = Ptype(new RbmSpinSymm<T>(graph, hilbert, pars));
-<<<<<<< HEAD
     } else if (pars["Machine"]["Name"] == "FFNN") {
       m_ = Ptype(new FFNN<T>(graph, hilbert, pars));
-=======
     } else if (pars["Machine"]["Name"] == "JastrowSymm") {
       m_ = Ptype(new JastrowSymm<T>(graph, hilbert, pars));
->>>>>>> c6c89bde
     }
   }
 
@@ -131,11 +125,8 @@
     const std::string name = FieldVal(pars["Machine"], "Name", "Machine");
 
     std::set<std::string> machines = {"RbmSpin", "RbmSpinSymm", "RbmMultival",
-<<<<<<< HEAD
-                                      "FFNN", "URbm"};
-=======
-                                      "Jastrow", "JastrowSymm"};
->>>>>>> c6c89bde
+                                      "FFNN", "Jastrow", "JastrowSymm"};
+
 
     if (machines.count(name) == 0) {
       std::stringstream s;
